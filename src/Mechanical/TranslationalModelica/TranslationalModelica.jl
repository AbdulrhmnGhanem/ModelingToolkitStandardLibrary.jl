"""
Library to model 1-dimensional, translational mechanical components.
"""
module TranslationalModelica

using ModelingToolkit, Symbolics, IfElse
using ModelingToolkit: t_nounits as t, D_nounits as D
using ...Blocks: RealInput, RealOutput

<<<<<<< HEAD
@parameters t
D = Differential(t)

export Flange, Support
=======
export Flange
>>>>>>> 35a41f7c
include("utils.jl")

export Fixed, Mass, Spring, Damper
include("components.jl")

export Force
include("sources.jl")

end<|MERGE_RESOLUTION|>--- conflicted
+++ resolved
@@ -7,14 +7,7 @@
 using ModelingToolkit: t_nounits as t, D_nounits as D
 using ...Blocks: RealInput, RealOutput
 
-<<<<<<< HEAD
-@parameters t
-D = Differential(t)
-
 export Flange, Support
-=======
-export Flange
->>>>>>> 35a41f7c
 include("utils.jl")
 
 export Fixed, Mass, Spring, Damper
